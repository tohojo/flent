--- conflicted
+++ resolved
@@ -59,13 +59,6 @@
 
 ** Quick Start
 
-<<<<<<< HEAD
-You must install netperf on two computers. Netperf needs to be started in "server mode" on one computer so it can listen for commands from the other. To do this:
-
-    =netserver &=
-
-Install netperf, then install netperf-wrapper on the other computer. When you invoke netperf-wrapper, it will connect to the netserver and carry out the measurements. Here are some useful commands:
-=======
 You must install netperf on two computers. Netperf needs to be started in
 "server mode" on one computer so it can listen for commands from the other. To
 do this:
@@ -75,7 +68,6 @@
 Install netperf, then install netperf-wrapper on the other computer. When you
 invoke netperf-wrapper, it will connect to the netserver and carry out the
 measurements. Here are some useful commands:
->>>>>>> 36eb32c5
 
 - RRUL: The standard chart used by the Bufferbloat project to show the down/upload speeds plus latency in three separate charts. \\
     =netperf-wrapper rrul         -p all_scaled -l 60 -H address-of-netserver -t text-to-be-included-in-plot=
@@ -86,15 +78,11 @@
 - TCP Download: Displays TCP download speeds and latency in two charts. \\
     =netperf-wrapper tcp_download -p totals     -l 60 -H address-of-netserver -t text-to-be-included-in-plot=
 
-<<<<<<< HEAD
-Note: You may also use the netserver that is running on netperf.bufferbloat.net - use "-H netperf.bufferbloat.net" in the commands above.
-=======
 Note: You may also use the netserver that is running on
 netperf.bufferbloat.net - use "-H netperf.bufferbloat.net" in the commands
 above. Each run will produce a data file in the current working directory, which
 can subsequently be plotted, either from the command line (see the man page), or
 by loading them into the GUI. Run =netperf-wrapper --gui= to start the GUI.
->>>>>>> 36eb32c5
 
 ** The json data format
 The aggregated test data is saved in a file called
