--- conflicted
+++ resolved
@@ -1,8 +1,6 @@
-<<<<<<< HEAD
 2013-04-09: Add toggle to invert y-axis on latency measurements.
-=======
+
 2013-04-04: Add Q-Q plot type.
->>>>>>> e4eda9db
 
 2013-03-24: Allow tests to specify axis labels explicitly. Use this to write
             something better than 'ms' on the latency axes.
